--- conflicted
+++ resolved
@@ -57,17 +57,7 @@
 	nameDoc      = `tool name in review comment. -f is used as tool name if -name is empty`
 	ciDoc        = `[deprecated] reviewdog automatically get necessary data. See also -reporter for migration
 
-<<<<<<< HEAD
-	GitLab.com/self hosted Gitlab:
-		You need to set REVIEWDOG_GITLAB_API_TOKEN environment variable.
-		Go to https://gitlab.com/profile/personal_access_tokens
-
-		For self hosted GitLab:
-			export GITLAB_API="https://example.gitlab.com/api/v4"
-
-=======
 	CI service ('travis', 'circle-ci', 'droneio'(OSS 0.4) or 'common')
->>>>>>> a2218ff5
 	"common" requires following environment variables
 		CI_PULL_REQUEST	Pull Request number (e.g. 14)
 		CI_COMMIT	SHA1 for the current build
@@ -75,7 +65,7 @@
 		CI_REPO_NAME	repository name (e.g. "reviewdog" for https://github.com/haya14busa/reviewdog)
 `
 	confDoc     = `config file path`
-	reporterDoc = `reporter of reviewdog results. (local, github-pr-check, github-pr-review)
+	reporterDoc = `reporter of reviewdog results. (local, github-pr-check, github-pr-review, gitlab-mr-review)
 	"local" (default)
 		Report results to stdout.
 
@@ -101,9 +91,18 @@
 		if you want to skip verifing SSL (please use this at your own risk)
 			$ export REVIEWDOG_INSECURE_SKIP_VERIFY=true
 
-	For "github-pr-check" and "github-pr-review", reviewdog automatically get
-	necessary data from environment variable in CI service ('travis',
-	'circle-ci', 'droneio').
+	"gitlab-mr-review"
+		Report results to GitLab comments:
+
+		1. Set REVIEWDOG_GITLAB_API_TOKEN environment variable.
+		Go to https://gitlab.com/profile/personal_access_tokens
+
+		For self hosted GitLab:
+			$ export GITLAB_API="https://example.gitlab.com/api/v4"
+
+	For "github-pr-check" and "github-pr-review", "gitlab-mr-review", reviewdog
+	automatically get necessary data from environment variable in CI service 
+	('travis', 'circle-ci', 'droneio').
 	You can set necessary data with following environment variable manually if
 	you want (e.g. run reviewdog in Jenkins).
 
@@ -160,7 +159,7 @@
 	// TODO(haya14busa): clean up when removing -ci flag from next release.
 	if opt.ci != "" {
 		return errors.New(`-ci flag is deprecated.
-See -reporter flag for migration and set -reporter="github-pr-review" or -reporter="github-pr-check"`)
+See -reporter flag for migration and set -reporter="github-pr-review" or -reporter="github-pr-check" or -reporter="gitlab-mr-review"`)
 	}
 
 	// assume it's project based run when both -efm ane -f are not specified
@@ -175,32 +174,6 @@
 		cs = reviewdog.NewRawCommentWriter(w)
 	}
 
-<<<<<<< HEAD
-	if opt.ci != "" {
-		if os.Getenv("REVIEWDOG_GITHUB_API_TOKEN") != "" {
-			gs, isPR, err := githubService(ctx, opt.ci)
-			if err != nil {
-				return err
-			}
-			if !isPR {
-				fmt.Fprintf(os.Stderr, "this is not PullRequest build. CI: %v\n", opt.ci)
-				return nil
-			}
-			cs = reviewdog.MultiCommentService(gs, cs)
-			ds = gs
-		} else if os.Getenv("REVIEWDOG_GITLAB_API_TOKEN") != "" {
-			gs, isPR, err := gitlabService(ctx, opt.ci)
-			if err != nil {
-				return err
-			}
-			if !isPR {
-				fmt.Fprintf(os.Stderr, "this is not MergeRequest build. CI: %v\n", opt.ci)
-				return nil
-			}
-			cs = reviewdog.MultiCommentService(gs, cs)
-			ds = gs
-		} else {
-=======
 	switch opt.reporter {
 	default:
 		return fmt.Errorf("unknown -reporter: %s", opt.reporter)
@@ -208,7 +181,6 @@
 		return runDoghouse(ctx, r, opt, isProject)
 	case "github-pr-review":
 		if os.Getenv("REVIEWDOG_GITHUB_API_TOKEN") == "" {
->>>>>>> a2218ff5
 			fmt.Fprintf(os.Stderr, "REVIEWDOG_GITHUB_API_TOKEN is not set\n")
 			return nil
 		}
@@ -218,6 +190,17 @@
 		}
 		if !isPR {
 			fmt.Fprintf(os.Stderr, "reviewdog: this is not PullRequest build. CI: %v\n", opt.ci)
+			return nil
+		}
+		cs = reviewdog.MultiCommentService(gs, cs)
+		ds = gs
+	case "gitlab-mr-review":
+		gs, isPR, err := gitlabService(ctx, opt.ci)
+		if err != nil {
+			return err
+		}
+		if !isPR {
+			fmt.Fprintf(os.Stderr, "this is not MergeRequest build. CI: %v\n", opt.ci)
 			return nil
 		}
 		cs = reviewdog.MultiCommentService(gs, cs)
@@ -284,38 +267,12 @@
 	return d, nil
 }
 
-<<<<<<< HEAD
-func getRequestInfo(ci string) (requestInfo *RequestInfo, isPR bool, err error) {
-	var info *RequestInfo
-	switch ci {
-	case "travis":
-		info, isPR, err = travis()
-	case "circle-ci":
-		info, isPR, err = circleci()
-	case "droneio":
-		info, isPR, err = droneio()
-	case "common":
-		info, isPR, err = commonci()
-	default:
-		return nil, isPR, fmt.Errorf("unsupported CI: %v", ci)
-	}
-	return info, isPR, err
-}
-
-func githubService(ctx context.Context, ci string) (githubservice *reviewdog.GitHubPullRequest, isPR bool, err error) {
-=======
 func githubService(ctx context.Context) (githubservice *reviewdog.GitHubPullRequest, isPR bool, err error) {
->>>>>>> a2218ff5
 	token, err := nonEmptyEnv("REVIEWDOG_GITHUB_API_TOKEN")
 	if err != nil {
 		return nil, isPR, err
 	}
-<<<<<<< HEAD
-
-	g, isPR, err := getRequestInfo(ci)
-=======
 	g, isPR, err := cienv.GetPullRequestInfo()
->>>>>>> a2218ff5
 	if err != nil {
 		return nil, isPR, err
 	}
@@ -373,7 +330,7 @@
 		return nil, isPR, err
 	}
 
-	g, isPR, err := getRequestInfo(ci)
+	g, isPR, err := cienv.GetPullRequestInfo()
 	if err != nil {
 		return nil, isPR, err
 	}
@@ -386,7 +343,7 @@
 		return nil, isPR, err
 	}
 
-	gitlabservice, err = reviewdog.NewGitLabMergeReqest(client, g.owner, g.repo, g.pr, g.sha)
+	gitlabservice, err = reviewdog.NewGitLabMergeReqest(client, g.Owner, g.Repo, g.PullRequest, g.SHA)
 	if err != nil {
 		return nil, isPR, err
 	}
@@ -423,175 +380,6 @@
 	return os.Getenv("REVIEWDOG_INSECURE_SKIP_VERIFY") == "true"
 }
 
-<<<<<<< HEAD
-func travis() (g *RequestInfo, isPR bool, err error) {
-	prs := os.Getenv("TRAVIS_PULL_REQUEST")
-	if prs == "false" {
-		return nil, false, nil
-	}
-	pr, err := strconv.Atoi(prs)
-	if err != nil {
-		return nil, true, fmt.Errorf("unexpected env variable. TRAVIS_PULL_REQUEST=%v", prs)
-	}
-	reposlug, err := nonEmptyEnv("TRAVIS_REPO_SLUG")
-	if err != nil {
-		return nil, true, err
-	}
-	rss := strings.SplitN(reposlug, "/", 2)
-	if len(rss) < 2 {
-		return nil, true, fmt.Errorf("unexpected env variable. TRAVIS_REPO_SLUG=%v", reposlug)
-	}
-	owner, repo := rss[0], rss[1]
-
-	sha, err := nonEmptyEnv("TRAVIS_PULL_REQUEST_SHA")
-	if err != nil {
-		return nil, true, err
-	}
-
-	g = &RequestInfo{
-		owner: owner,
-		repo:  repo,
-		pr:    pr,
-		sha:   sha,
-	}
-	return g, true, nil
-}
-
-// https://circleci.com/docs/environment-variables/
-func circleci() (g *RequestInfo, isPR bool, err error) {
-	var prs string // pull request number in string
-	// For Pull Request from a same repository (CircleCI 2.0)
-	// e.g. https: //github.com/haya14busa/reviewdog/pull/6
-	// it might be better to support CI_PULL_REQUESTS instead.
-	prs = os.Getenv("CIRCLE_PULL_REQUEST")
-	if prs == "" {
-		// For the backward compatibility with CircleCI 1.0.
-		prs = os.Getenv("CI_PULL_REQUEST")
-	}
-	if prs == "" {
-		// For Pull Request by a fork repository
-		// e.g. 6
-		prs = os.Getenv("CIRCLE_PR_NUMBER")
-	}
-	if prs == "" {
-		// not a pull-request build
-		return nil, false, nil
-	}
-	// regexp.MustCompile() in func intentionally because this func is called
-	// once for one run.
-	re := regexp.MustCompile(`[1-9]\d*$`)
-	prm := re.FindString(prs)
-	pr, err := strconv.Atoi(prm)
-	if err != nil {
-		return nil, true, fmt.Errorf("unexpected env variable (CI_PULL_REQUEST or CIRCLE_PR_NUMBER): %v", prs)
-	}
-	owner, err := nonEmptyEnv("CIRCLE_PROJECT_USERNAME")
-	if err != nil {
-		return nil, true, err
-	}
-	repo, err := nonEmptyEnv("CIRCLE_PROJECT_REPONAME")
-	if err != nil {
-		return nil, true, err
-	}
-	sha, err := nonEmptyEnv("CIRCLE_SHA1")
-	if err != nil {
-		return nil, true, err
-	}
-	g = &RequestInfo{
-		owner: owner,
-		repo:  repo,
-		pr:    pr,
-		sha:   sha,
-	}
-	return g, true, nil
-}
-
-// http://readme.drone.io/usage/variables/
-func droneio() (g *RequestInfo, isPR bool, err error) {
-	var prs string // pull request number in string
-	prs = os.Getenv("DRONE_PULL_REQUEST")
-	if prs == "" {
-		// not a pull-request build
-		return nil, false, nil
-	}
-	pr, err := strconv.Atoi(prs)
-	if err != nil {
-		return nil, true, fmt.Errorf("unexpected env variable (DRONE_PULL_REQUEST): %v", prs)
-	}
-
-	owner, errOwner := nonEmptyEnv("DRONE_REPO_OWNER")
-	repo, errRepo := nonEmptyEnv("DRONE_REPO_NAME")
-	repoSlug, errSlug := nonEmptyEnv("DRONE_REPO")
-
-	if (errOwner != nil || errRepo != nil) && errSlug != nil {
-		return nil, true, fmt.Errorf("unable to detect repo and owner\n - %v\n - %v\n - %v", errOwner, errRepo, errSlug)
-	}
-
-	// Try to detect using env variable available in drone<=0.4
-	if errSlug == nil {
-		rss := strings.SplitN(repoSlug, "/", 2)
-		if len(rss) < 2 {
-			return nil, true, fmt.Errorf("unexpected env variable. DRONE_REPO=%v", repoSlug)
-		}
-
-		owner, repo = rss[0], rss[1]
-	}
-
-	sha, err := nonEmptyEnv("DRONE_COMMIT")
-	if err != nil {
-		return nil, true, err
-	}
-	g = &RequestInfo{
-		owner: owner,
-		repo:  repo,
-		pr:    pr,
-		sha:   sha,
-	}
-	return g, true, nil
-}
-
-func commonci() (g *RequestInfo, isPR bool, err error) {
-	var prs string // pull request number in string
-	prs = os.Getenv("CI_PULL_REQUEST")
-	if prs == "" {
-		// not a pull-request build
-		return nil, false, nil
-	}
-	pr, err := strconv.Atoi(prs)
-	if err != nil {
-		return nil, true, fmt.Errorf("unexpected env variable (CI_PULL_REQUEST): %v", prs)
-	}
-	owner, err := nonEmptyEnv("CI_REPO_OWNER")
-	if err != nil {
-		return nil, true, err
-	}
-	repo, err := nonEmptyEnv("CI_REPO_NAME")
-	if err != nil {
-		return nil, true, err
-	}
-	sha, err := nonEmptyEnv("CI_COMMIT")
-	if err != nil {
-		return nil, true, err
-	}
-	g = &RequestInfo{
-		owner: owner,
-		repo:  repo,
-		pr:    pr,
-		sha:   sha,
-	}
-	return g, true, nil
-}
-
-// RequestInfo represents required information about GitHub PullRequest and Gitlab MergeRequest.
-type RequestInfo struct {
-	owner string
-	repo  string
-	pr    int
-	sha   string
-}
-
-=======
->>>>>>> a2218ff5
 func nonEmptyEnv(env string) (string, error) {
 	v := os.Getenv(env)
 	if v == "" {
